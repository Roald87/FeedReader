﻿namespace CodeHollow.FeedReader
{
    using CodeHollow.FeedReader.Parser;
    using Feeds.MediaRSS;
    using System;
    using System.Collections.Generic;
    using System.Globalization;
    using System.Linq;
    using System.Net.Http;
    using System.Text;
<<<<<<< HEAD
    using System.Threading;
=======
    using System.Text.RegularExpressions;
>>>>>>> a515e8ad
    using System.Threading.Tasks;

    /// <summary>
    /// static class with helper functions
    /// </summary>
    public static class Helpers
    {
        private const string ACCEPT_HEADER_NAME = "Accept";
        private const string ACCEPT_HEADER_VALUE = "text/html,application/xhtml+xml,application/xml;q=0.9,image/webp,*/*;q=0.8";
        private const string USER_AGENT_NAME = "User-Agent";
        private const string USER_AGENT_VALUE = "Mozilla/5.0 (Windows NT 6.3; rv:36.0) Gecko/20100101 Firefox/36.0";

        // The HttpClient instance must be a static field
        // https://aspnetmonsters.com/2016/08/2016-08-27-httpclientwrong/
        private static readonly HttpClient _httpClient = new HttpClient();

        /// <summary>
        /// Download the content from an url
        /// </summary>
        /// <param name="url">correct url</param>
        /// <returns>Content as string</returns>
        [Obsolete("Use the DownloadAsync method")]
        public static string Download(string url)
        {
            return DownloadAsync(url).GetAwaiter().GetResult();
        }

        /// <summary>
        /// Download the content from an url
        /// </summary>
        /// <param name="url">correct url</param>
        /// <param name="cancellationToken">token to cancel operation</param>
        /// <param name="autoRedirect">autoredirect if page is moved permanently</param>
        /// <returns>Content as byte array</returns>
        public static async Task<byte[]> DownloadBytesAsync(string url, CancellationToken cancellationToken, bool autoRedirect = true)
        {
            url = System.Net.WebUtility.UrlDecode(url);
            HttpResponseMessage response;
            using (var request = new HttpRequestMessage(HttpMethod.Get, url))
            {
                request.Headers.TryAddWithoutValidation(ACCEPT_HEADER_NAME, ACCEPT_HEADER_VALUE);
                request.Headers.TryAddWithoutValidation(USER_AGENT_NAME, USER_AGENT_VALUE);

                response = await _httpClient.SendAsync(request, HttpCompletionOption.ResponseContentRead, cancellationToken).ConfigureAwait(false);
            }
            if (!response.IsSuccessStatusCode)
            {
                var statusCode = (int)response.StatusCode;
                // redirect if statuscode = 301 - Moved Permanently, 302 - Moved temporarly 308 - Permanent redirect
                if (autoRedirect && (statusCode == 301 || statusCode == 302 || statusCode == 308))
                {
                    url = response.Headers?.Location?.AbsoluteUri ?? url;
                }

                using (var request = new HttpRequestMessage(HttpMethod.Get, url))
                {
                    response = await _httpClient.SendAsync(request, HttpCompletionOption.ResponseContentRead, cancellationToken).ConfigureAwait(false);
                }
            }
            var content = await response.Content.ReadAsByteArrayAsync().ConfigureAwait(false);
            return content;
        }

        /// <summary>
        /// Download the content from an url
        /// </summary>
        /// <param name="url">correct url</param>
        /// <param name="autoRedirect">autoredirect if page is moved permanently</param>
        /// <returns>Content as byte array</returns>
        public static Task<byte[]> DownloadBytesAsync(string url, bool autoRedirect = true)
        {
            return DownloadBytesAsync(url, CancellationToken.None, autoRedirect);
        }

        /// <summary>
        /// Download the content from an url and returns it as utf8 encoded string.
        /// Preferred way is to use <see cref="DownloadBytesAsync(string, bool)"/> because it works
        /// better with encoding.
        /// </summary>
        /// <param name="url">correct url</param>
        /// <param name="cancellationToken">token to cancel operation</param>
        /// <param name="autoRedirect">autoredirect if page is moved permanently</param>
        /// <returns>Content as string</returns>
        public static async Task<string> DownloadAsync(string url, CancellationToken cancellationToken, bool autoRedirect = true)
        {
            var content = await DownloadBytesAsync(url, cancellationToken, autoRedirect).ConfigureAwait(false);
            return Encoding.UTF8.GetString(content);
        }

        /// <summary>
        /// Download the content from an url and returns it as utf8 encoded string.
        /// Preferred way is to use <see cref="DownloadBytesAsync(string, bool)"/> because it works
        /// better with encoding.
        /// </summary>
        /// <param name="url">correct url</param>
        /// <param name="autoRedirect">autoredirect if page is moved permanently</param>
        /// <returns>Content as string</returns>
        public static Task<string> DownloadAsync(string url, bool autoRedirect = true)
        {
            return DownloadAsync(url, CancellationToken.None, autoRedirect);
        }

        /// <summary>
        /// Tries to parse the string as datetime and returns null if it fails
        /// </summary>
        /// <param name="datetime">datetime as string</param>
        /// <param name="cultureInfo">The cultureInfo for parsing</param>
        /// <returns>datetime or null</returns>
        public static DateTime? TryParseDateTime(string datetime, CultureInfo cultureInfo = null)
        {
            if (string.IsNullOrWhiteSpace(datetime))
                return null;

            var dateTimeFormat = cultureInfo?.DateTimeFormat ?? DateTimeFormatInfo.CurrentInfo;

            if (!DateTimeOffset.TryParse(datetime, dateTimeFormat, DateTimeStyles.None, out var dt))
            {
                // Do, 22 Dez 2016 17:36:00 +0000
                // note - tried ParseExact with diff formats like "ddd, dd MMM yyyy hh:mm:ss K"
                if (datetime.Contains(","))
                {
                    int pos = datetime.IndexOf(',') + 1;
                    string newdtstring = datetime.Substring(pos).Trim();

                    DateTimeOffset.TryParse(newdtstring, dateTimeFormat, DateTimeStyles.None, out dt);
                }
            }

            if (dt == default(DateTimeOffset))
                return null;

            return dt.UtcDateTime;
        }

        /// <summary>
        /// Tries to parse the string as int and returns null if it fails
        /// </summary>
        /// <param name="input">int as string</param>
        /// <returns>integer or null</returns>
        public static int? TryParseInt(string input)
        {
            if (!int.TryParse(input, out int tmp))
                return null;
            return tmp;
        }

        /// <summary>
        /// Tries to parse a string and returns the media type
        /// </summary>
        /// <param name="medium">media type as string</param>
        /// <returns><see cref="Medium"/></returns>
        public static Medium TryParseMedium(string medium)
        {
            if (string.IsNullOrEmpty(medium))
            {
                return Medium.Unknown;
            }

            switch (medium.ToLower())
            {
                case "image":
                    return Medium.Image;
                case "audio":
                    return Medium.Audio;
                case "video":
                    return Medium.Video;
                case "document":
                    return Medium.Document;
                case "executable":
                    return Medium.Executable;
                default:
                    return Medium.Unknown;
            }
        }

        /// <summary>
        /// Tries to parse the string as int and returns null if it fails
        /// </summary>
        /// <param name="input">int as string</param>
        /// <returns>integer or null</returns>
        public static bool? TryParseBool(string input)
        {
            if (!string.IsNullOrEmpty(input))
            {
                input = input.ToLower();

                if (input == "true")
                {
                    return true;
                }
                else if (input == "false")
                {
                    return false;
                }
            }

            return null;
        }
        
        /// <summary>
        /// Returns a HtmlFeedLink object from a linktag (link href="" type="")
        /// only support application/rss and application/atom as type
        /// if type is not supported, null is returned
        /// </summary>
        /// <param name="input">link tag, e.g. &lt;link rel="alternate" type="application/rss+xml" title="codehollow &gt; Feed" href="https://codehollow.com/feed/" /&gt;</param>
        /// <returns>Parsed HtmlFeedLink</returns>
        public static HtmlFeedLink GetFeedLinkFromLinkTag(string input)
        {
            string linkTag = input.HtmlDecode();
            string type = GetAttributeFromLinkTag("type", linkTag).ToLower();

            if (!type.Contains("application/rss") && !type.Contains("application/atom"))
                return null;

            HtmlFeedLink hfl = new HtmlFeedLink();
            string title = GetAttributeFromLinkTag("title", linkTag);
            string href = GetAttributeFromLinkTag("href", linkTag);
            hfl.Title = title;
            hfl.Url = href;
            hfl.FeedType = type.Contains("rss") ? FeedType.Rss : FeedType.Atom;
            return hfl;
        }

        /// <summary>
        /// Parses RSS links from html page and returns all links
        /// </summary>
        /// <param name="htmlContent">the content of the html page</param>
        /// <returns>all RSS/feed links</returns>
        public static IEnumerable<HtmlFeedLink> ParseFeedUrlsFromHtml(string htmlContent)
        {
            // sample link:
            // <link rel="alternate" type="application/rss+xml" title="Microsoft Bot Framework Blog" href="http://blog.botframework.com/feed.xml">
            // <link rel="alternate" type="application/atom+xml" title="Aktuelle News von heise online" href="https://www.heise.de/newsticker/heise-atom.xml">

            Regex rex = new Regex("<link.*rel=\"alternate\".*>");

            List<HtmlFeedLink> result = new List<HtmlFeedLink>();

            foreach (Match m in rex.Matches(htmlContent))
            {
                var hfl = GetFeedLinkFromLinkTag(m.Value);
                if (hfl != null)
                    result.Add(hfl);
            }

            return result;
        }

        /// <summary>
        /// read the rss feed type from the type statement of an html link
        /// </summary>
        /// <param name="linkType">application/rss+xml or application/atom+xml or ...</param>
        /// <returns>the feed type</returns>
        private static FeedType GetFeedTypeFromLinkType(string linkType)
        {
            if (linkType.Contains("application/rss"))
                return FeedType.Rss;

            if (linkType.Contains("application/atom"))
                return FeedType.Atom;

            throw new InvalidFeedLinkException($"The link type '{linkType}' is not a valid feed link!");
        }

        /// <summary>
        /// reads an attribute from an html tag
        /// </summary>
        /// <param name="attribute">name of the attribute, e.g. title</param>
        /// <param name="htmlTag">the html tag, e.g. &lt;link title="my title"&gt;</param>
        /// <returns>the value of the attribute, e.g. my title</returns>
        private static string GetAttributeFromLinkTag(string attribute, string htmlTag)
        {
            var res = Regex.Match(htmlTag, attribute + "\\s*=\\s*\"(?<val>[^\"]*)\"", RegexOptions.IgnoreCase & RegexOptions.IgnorePatternWhitespace);

            if (res.Groups.Count > 1)
                return res.Groups[1].Value;
            return string.Empty;
        }
    }
}<|MERGE_RESOLUTION|>--- conflicted
+++ resolved
@@ -8,11 +8,8 @@
     using System.Linq;
     using System.Net.Http;
     using System.Text;
-<<<<<<< HEAD
+    using System.Text.RegularExpressions;
     using System.Threading;
-=======
-    using System.Text.RegularExpressions;
->>>>>>> a515e8ad
     using System.Threading.Tasks;
 
     /// <summary>
